// SPDX-License-Identifier:MIT
pragma solidity ^0.8.30;

contract VaultMultisig {
    /// @notice The number of signatures required to execute a transaction
    uint256 public quorum;

    /// @notice The number of transfers executed
    uint256 public transfersCount;

    /// @dev The struct is used to store the details of a transfer
    /// @param to The address of the recipient
    /// @param amount The amount of tokens to transfer
    /// @param approvals The number of approvals that approved the transfer
    /// @param executed Whether the transfer has been executed
    /// @param approved A mapping of signers to their approval status
    struct Transfer {
        address to;
        uint256 amount;
        uint256 approvals;
        bool executed;
        mapping(address => bool) approved;
    }

    /// @notice The mapping of transfer IDs to transfer details
    mapping(uint256 => Transfer) private transfers;

    /// @notice The mapping for verification that address is signer
    mapping(address => bool) public multiSigSigners;

    /// @notice Checks if the array of signers is not empty
    error SingersArrayCantBeEmpty();

    /// @notice The error is thrown when the quorum is greater than the number of signers
    error QuaromGreaterThanSigners();

    /// @notice The error is thrown when the quorum is less than 1
    error QuaromLessThanOne();

    /// @notice The error is thrown when the recipient is address(0)
    error InvalideReceipient();

    /// @notice The error is thrown when the amount is 0
    error InvalidAmount();

    /// @notice The error is thrown when the signer is not a multisig signer
    error InvalideMultisigSigner();

    /// @notice The error is thrown when the transfer is not found
    error TransferNotFound(uint256 transferId);

    /// @notice The error is thrown when the transfer is already executed
    /// @param transferId The ID of the transfer
    error TransferAlreadyExecuted(uint256 transferId);

    /// @notice The error is thrown when the signer has already approved the transfer
    /// @param signer The address of the signer
    error SignerAlreadyApproved(address signer);

    /// @notice The error is thrown when the quorum is not reached
    /// @param transferId The ID of the transfer
    error QuaromNotReached(uint256 transferId);

    /// @notice The error is thrown when the balance is not enough
    error InsufficientBalance();

    /// @notice The error is thrown when the transfer fails
    error TransferFailed(uint256 transferId);

    /// @notice The event is emitted when a transfer is initialized
    /// @param transferId The ID of the transfer
    /// @param to The address of the recipient
    /// @param amount The amount of tokens to transfer
    event TransferInitialized(uint256 indexed transferId, address to, uint256 amount);

    /// @notice The event is emitted when a signer approves a transfer
    /// @param transferId The ID of the transfer
    /// @param signer The address of the signer
    event TransferApproved(uint256 indexed transferId, address signer);

    /// @notice The event is emitted when a transfer is executed
    /// @param transferId The ID of the transfer
    event TransferExecuted(uint256 indexed transferId);

    /// @notice The modifier is used to check if the signer is a multisig signer
    modifier onlyMultiSigner() {
        if (!multiSigSigners[msg.sender]) revert InvalideMultisigSigner();
        _;
    }

    /// @notice The default fallback function fo receiving ETH
    receive() external payable {}

    /// @notice Initialize the multisig contract
    /// @param _signers The array of multisig signers
    /// @param _quorum The number of signatures required to execute a transaction
    constructor(address[] memory _signers, uint256 _quorum) {
        if (_signers.length == 0) revert SingersArrayCantBeEmpty();
        if (_quorum > _signers.length) revert QuaromGreaterThanSigners();
        if (_quorum == 0) revert QuaromLessThanOne();

        for (uint256 i = 0; i < _signers.length; i++) {
            multiSigSigners[_signers[i]] = true;
        }
        quorum = _quorum;
    }

    /// @notice Initialize a transfer
    /// @param _to The address of the recipient
    /// @param _amount The amount of tokens to transfer
    function InitializeTransfer(address _to, uint256 _amount) external onlyMultiSigner {
        if (_to == address(0)) revert InvalideReceipient();
        if (_amount == 0) revert InvalidAmount();

        uint256 transferId = transfersCount++;
        Transfer storage transfer = transfers[transferId];
        transfer.to = _to;
        transfer.amount = _amount;
<<<<<<< HEAD
        transfer.approvals = 1;
=======
        transfer.approvals++;
>>>>>>> 895255bd
        transfer.executed = false;
        transfer.approved[msg.sender] = true;

        emit TransferInitialized(transferId, _to, _amount);
    }

    /// @notice Approve a transfer
    /// @param transferId The ID of the transfer
    /// @dev Must return true
    function approveTransfer(uint256 transferId) external onlyMultiSigner {
        Transfer storage transfer = transfers[transferId];
        if (transfer.executed) revert TransferAlreadyExecuted(transferId);
        if (transfer.approved[msg.sender]) revert SignerAlreadyApproved(msg.sender);

        transfer.approvals++;
        transfer.approved[msg.sender] = true;

        emit TransferApproved(transferId, msg.sender);
    }

    function executeTransfer(uint256 transferId) external onlyMultiSigner {
        Transfer storage transfer = transfers[transferId];
        if (transfer.approvals < quorum) revert QuaromNotReached(transferId);
        if (transfer.executed) revert TransferAlreadyExecuted(transferId);

        uint256 balance = address(this).balance;
        if (transfer.amount > balance) revert InsufficientBalance();

        (bool success,) = transfer.to.call{value: transfer.amount}("");
        if (!success) revert TransferFailed(transferId);

        transfer.executed = true;

        emit TransferExecuted(transferId);
    }

    /// @notice Get the details of a transfer
    /// @param transferId The ID of the transfer
    function getTransfer(uint256 transferId)
        external
        view
        onlyMultiSigner
        returns (address to, uint256 amount, uint256 approvals, bool executed)
    {
        Transfer storage transfer = transfers[transferId];
        return (transfer.to, transfer.amount, transfer.approvals, transfer.executed);
    }

    /// @notice Check if a signer has approved a transfer
    /// @param transferId The ID of the transfer
    /// @param signer The address of the signer
    function hasSignetTransfer(uint256 transferId, address signer) external view returns (bool) {
        Transfer storage transfer = transfers[transferId];
        return transfer.approved[signer];
    }

    /// @notice Get the number of transfers
    function getTransferCount() external view returns (uint256) {
        return transfersCount;
    }
}<|MERGE_RESOLUTION|>--- conflicted
+++ resolved
@@ -116,11 +116,7 @@
         Transfer storage transfer = transfers[transferId];
         transfer.to = _to;
         transfer.amount = _amount;
-<<<<<<< HEAD
-        transfer.approvals = 1;
-=======
         transfer.approvals++;
->>>>>>> 895255bd
         transfer.executed = false;
         transfer.approved[msg.sender] = true;
 
